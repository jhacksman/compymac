--- conflicted
+++ resolved
@@ -6,16 +6,14 @@
 - PDF files (via PyMuPDF, docling, or fallback)
 - EPUB files (via docling if available)
 
-<<<<<<< HEAD
-Phase 3 additions:
-- Venice.ai vision API integration for complex pages
-- Image/diagram description extraction
-=======
 Phase 2 additions:
 - Document classification (digital vs scanned)
 - Table detection with Camelot
 - OCR fallback for scanned PDFs
->>>>>>> 58c8aaa8
+
+Phase 3 additions:
+- Venice.ai vision API integration for complex pages
+- Image/diagram description extraction
 """
 
 from pathlib import Path
@@ -35,7 +33,21 @@
 except ImportError:
     DOCLING_AVAILABLE = False
 
-<<<<<<< HEAD
+# Try to import Camelot for table detection
+try:
+    import camelot
+    CAMELOT_AVAILABLE = True
+except ImportError:
+    CAMELOT_AVAILABLE = False
+
+# Try to import pytesseract for OCR
+try:
+    import pytesseract
+    from PIL import Image
+    TESSERACT_AVAILABLE = True
+except ImportError:
+    TESSERACT_AVAILABLE = False
+
 # Try to import PDF vision client for complex page analysis
 try:
     from compymac.ingestion.pdf_vision import PDFVisionClient, VisionAnalysisResult
@@ -44,21 +56,6 @@
     VISION_AVAILABLE = False
     PDFVisionClient = None  # type: ignore[misc, assignment]
     VisionAnalysisResult = None  # type: ignore[misc, assignment]
-=======
-# Try to import Camelot for table detection
-try:
-    import camelot
-    CAMELOT_AVAILABLE = True
-except ImportError:
-    CAMELOT_AVAILABLE = False
-
-# Try to import pytesseract for OCR
-try:
-    import pytesseract
-    from PIL import Image
-    TESSERACT_AVAILABLE = True
-except ImportError:
-    TESSERACT_AVAILABLE = False
 
 
 class PDFClassification:
@@ -113,7 +110,6 @@
             "markdown": self.markdown,
             "accuracy": self.accuracy,
         }
->>>>>>> 58c8aaa8
 
 
 class ParseResult:
@@ -139,6 +135,7 @@
     Parses documents into plain text.
 
     Supports multiple formats with graceful fallbacks.
+    Phase 2: Includes classification, table detection, and OCR.
     Phase 3: Includes vision analysis for complex PDF pages.
     """
 
@@ -233,11 +230,7 @@
     def _parse_with_pymupdf(
         self, file_path: Path, metadata: dict[str, Any]
     ) -> ParseResult:
-<<<<<<< HEAD
-        """Parse PDF using PyMuPDF (fitz) with vision fallback for complex pages."""
-=======
-        """Parse PDF using PyMuPDF (fitz) with classification and OCR fallback."""
->>>>>>> 58c8aaa8
+        """Parse PDF using PyMuPDF (fitz) with classification, OCR, and vision fallback."""
         doc = fitz.open(str(file_path))
 
         # Check for encryption
@@ -247,7 +240,7 @@
 
         page_count = len(doc)
         vision_analyses: list[dict[str, Any]] = []
-        min_chars_threshold = 50  # Pages with less text may need vision analysis
+        min_chars_threshold = 50  # Pages with less text may need OCR/vision analysis
 
         # Phase 2: Classify document (digital vs scanned)
         classification = self._classify_pdf(doc)
@@ -258,11 +251,7 @@
             page = doc[page_num]
             text = page.get_text()
 
-<<<<<<< HEAD
-            # Check if page has sufficient text
-            if text.strip() and len(text.strip()) >= min_chars_threshold:
-=======
-            # If page has little/no text and OCR is available, try OCR
+            # Phase 2: If page is scanned and OCR is available, try OCR first
             if (
                 page_num + 1 in classification.scanned_pages
                 and TESSERACT_AVAILABLE
@@ -271,11 +260,11 @@
                 if ocr_text.strip():
                     text = ocr_text
 
-            if text.strip():
->>>>>>> 58c8aaa8
+            # Check if page has sufficient text after OCR attempt
+            if text.strip() and len(text.strip()) >= min_chars_threshold:
                 pages_text.append(f"--- Page {page_num + 1} ---\n{text}")
             else:
-                # Page has little/no text - try vision analysis if available
+                # Page still has little/no text - try vision analysis if available
                 vision_text = ""
                 if self._vision_client is not None:
                     vision_result = self._analyze_page_with_vision(
@@ -323,14 +312,11 @@
                 **metadata,
                 "parser": "pymupdf",
                 "page_count": page_count,
-<<<<<<< HEAD
-                "vision_analyses": vision_analyses,
-                "vision_pages_analyzed": len(vision_analyses),
-=======
                 "classification": classification.to_dict(),
                 "table_count": len(tables),
                 "ocr_used": len(classification.scanned_pages) > 0 and TESSERACT_AVAILABLE,
->>>>>>> 58c8aaa8
+                "vision_analyses": vision_analyses,
+                "vision_pages_analyzed": len(vision_analyses),
             },
             format="pdf",
             classification=classification,
@@ -383,7 +369,6 @@
             confidence=confidence,
         )
 
-<<<<<<< HEAD
     def _analyze_page_with_vision(
         self,
         doc: "fitz.Document",
@@ -420,7 +405,7 @@
         except Exception:
             # Vision analysis failed, return None
             return None
-=======
+
     def _ocr_page(self, doc: "fitz.Document", page_num: int) -> str:
         """
         Perform OCR on a PDF page using pytesseract.
@@ -502,7 +487,6 @@
             pass
 
         return tables
->>>>>>> 58c8aaa8
 
     def _parse_epub(self, file_path: Path, metadata: dict[str, Any]) -> ParseResult:
         """Parse EPUB file."""
