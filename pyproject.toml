[build-system]
requires = ["setuptools>=61.0", "wheel"]
build-backend = "setuptools.build_meta"

[project]
name = "compymac"
version = "0.1.0"
description = "A baseline proof-of-concept for an LLM-based agent with honest constraints"
readme = "README.md"
license = {text = "MIT"}
requires-python = ">=3.11"
authors = [
    {name = "CompyMac Contributors"}
]
classifiers = [
    "Development Status :: 3 - Alpha",
    "Intended Audience :: Developers",
    "License :: OSI Approved :: MIT License",
    "Programming Language :: Python :: 3",
    "Programming Language :: Python :: 3.11",
    "Programming Language :: Python :: 3.12",
]
dependencies = [
    "httpx>=0.25.0",
    "playwright>=1.40.0",
    "jedi>=0.19.0",
<<<<<<< HEAD
    "GitPython>=3.1.0",
=======
    "mcp>=1.0.0",
>>>>>>> 7c60f4df
]

[project.optional-dependencies]
dev = [
    "pytest>=8.0.0",
    "pytest-asyncio>=0.23.0",
    "ruff>=0.1.0",
    "mypy>=1.8.0",
]

[project.urls]
Homepage = "https://github.com/jhacksman/compymac"
Repository = "https://github.com/jhacksman/compymac"

[tool.setuptools.packages.find]
where = ["src"]

[tool.ruff]
target-version = "py311"
line-length = 100
src = ["src", "tests"]

[tool.ruff.lint]
select = [
    "E",      # pycodestyle errors
    "W",      # pycodestyle warnings
    "F",      # pyflakes
    "I",      # isort
    "B",      # flake8-bugbear
    "C4",     # flake8-comprehensions
    "UP",     # pyupgrade
]
ignore = [
    "E501",   # line too long (handled by formatter)
]

[tool.ruff.lint.isort]
known-first-party = ["compymac"]

[tool.mypy]
python_version = "3.11"
warn_return_any = true
warn_unused_configs = true
disallow_untyped_defs = true
disallow_incomplete_defs = true
check_untyped_defs = true
strict_optional = true
warn_redundant_casts = true
warn_unused_ignores = true

[[tool.mypy.overrides]]
module = "tests.*"
disallow_untyped_defs = false

[tool.pytest.ini_options]
testpaths = ["tests"]
python_files = ["test_*.py"]
python_functions = ["test_*"]
addopts = "-v"<|MERGE_RESOLUTION|>--- conflicted
+++ resolved
@@ -24,11 +24,8 @@
     "httpx>=0.25.0",
     "playwright>=1.40.0",
     "jedi>=0.19.0",
-<<<<<<< HEAD
+    "mcp>=1.0.0",
     "GitPython>=3.1.0",
-=======
-    "mcp>=1.0.0",
->>>>>>> 7c60f4df
 ]
 
 [project.optional-dependencies]
